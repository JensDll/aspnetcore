--- conflicted
+++ resolved
@@ -76,11 +76,8 @@
     <Repository Include="Session" />
     <Repository Include="SignalR" />
     <Repository Include="StaticFiles" />
-<<<<<<< HEAD
     <Repository Include="WebHooks" />
-=======
     <Repository Include="Templating" PatchPolicy="AlwaysUpdateAndCascadeVersions" />
->>>>>>> 06f01467
     <Repository Include="WebSockets" />
 
     <!-- Test-only repos -->
