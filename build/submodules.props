--- conflicted
+++ resolved
@@ -36,11 +36,6 @@
   </PropertyGroup>
 
   <ItemGroup>
-<<<<<<< HEAD
-=======
-    <Repository Include="IISIntegration" RootPath="$(RepositoryRoot)src\IISIntegration\" />
-    <Repository Include="MetaPackages" PatchPolicy="CascadeVersions" />
->>>>>>> 25812764
     <Repository Include="Scaffolding" PatchPolicy="AlwaysUpdate" />
     <Repository Include="IISIntegration" RootPath="$(RepositoryRoot)src\IISIntegration\" />
     <Repository Include="Templating" PatchPolicy="AlwaysUpdateAndCascadeVersions" />
@@ -58,10 +53,6 @@
     <ShippedRepository Include="BasicMiddleware" />
     <ShippedRepository Include="BrowserLink" />
     <ShippedRepository Include="CORS" />
-<<<<<<< HEAD
-    <ShippedRepository Include="DataProtection" RootPath="$(RepositoryRoot)src\DataProtection\" />
-=======
->>>>>>> 25812764
     <ShippedRepository Include="Diagnostics" />
     <ShippedRepository Include="DotNetTools" />
     <ShippedRepository Include="EntityFrameworkCore" />
@@ -71,13 +62,9 @@
     <ShippedRepository Include="HttpSysServer" />
     <ShippedRepository Include="Identity" />
     <ShippedRepository Include="JavaScriptServices" />
-    <ShippedRepository Include="JsonPatch" />
     <ShippedRepository Include="KestrelHttpServer" />
     <ShippedRepository Include="Localization" />
-<<<<<<< HEAD
     <ShippedRepository Include="MetaPackages" PatchPolicy="CascadeVersions" />
-=======
->>>>>>> 25812764
     <ShippedRepository Include="Mvc" />
     <ShippedRepository Include="MvcPrecompilation" />
     <ShippedRepository Include="Razor" />
@@ -87,9 +74,5 @@
     <ShippedRepository Include="Session" />
     <ShippedRepository Include="SignalR" />
     <ShippedRepository Include="StaticFiles" />
-<<<<<<< HEAD
-    <ShippedRepository Include="WebSockets" RootPath="$(RepositoryRoot)src\WebSockets\" />
-=======
->>>>>>> 25812764
   </ItemGroup>
 </Project>