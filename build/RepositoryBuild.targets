<Project>

  <PropertyGroup>
    <!-- Experimental flag to run assemblies AND repos tests in parallel...if you dare. -->
    <TestReposInParallel>false</TestReposInParallel>

    <_NoBuildRepos>$(NoBuild)</_NoBuildRepos>
    <_BuildScriptToExecute Condition="'$(OS)'!='Windows_NT'">build.sh</_BuildScriptToExecute>
    <_BuildScriptToExecute Condition="'$(OS)'=='Windows_NT'">build.cmd</_BuildScriptToExecute>
  </PropertyGroup>

  <Target Name="GetRepoBatches" DependsOnTargets="GeneratePropsFiles;ComputeGraph">
    <ItemGroup>
      <BatchedRepository Include="$(MSBuildProjectFullPath)">
        <BuildGroup>%(RepositoryBuildOrder.Order)</BuildGroup>
        <Repository>%(RepositoryBuildOrder.Identity)</Repository>
        <AdditionalProperties>
          RepositoryToBuild=%(RepositoryBuildOrder.Identity);
          BuildRepositoryRoot=$([MSBuild]::NormalizeDirectory(%(RepositoryBuildOrder.RootPath)))
        </AdditionalProperties>
      </BatchedRepository>
    </ItemGroup>
  </Target>

  <Target Name="_BuildRepositories" DependsOnTargets="GetRepoBatches" Condition=" @(RepositoryBuildOrder->Count()) != 0 ">

    <MSBuild
      Projects="@(BatchedRepository)"
      BuildInParallel="true"
      StopOnFirstFailure="true"
      Targets="_BuildRepository"
      Properties="BuildGroup=%(BatchedRepository.BuildGroup);BuildNumber=$(BuildNumber);IsFinalBuild=$(IsFinalBuild);Configuration=$(Configuration)" />

    <PropertyGroup>
      <_NoBuildRepos>true</_NoBuildRepos>
    </PropertyGroup>
  </Target>

  <Target Name="_TestRepositories" DependsOnTargets="GetRepoBatches" Condition=" @(RepositoryBuildOrder->Count()) != 0 ">
    <!--
      Use the task to sort instead of batching (i.e. using %(BatchedRepository.BuildGroup))
      When batching, StopOnFirstFailure doesn't help because the MSBuild task would be invoked multiple times
      instead of invoking once with many projects.
    -->
    <RepoTasks.OrderBy Items="@(BatchedRepository)" Key="BuildGroup">
      <Output TaskParameter="Items" ItemName="_BatchedTestRepo" />
    </RepoTasks.OrderBy>

    <MSBuild
      Projects="@(_BatchedTestRepo)"
      BuildInParallel="$(TestProjectsInParallel)"
      StopOnFirstFailure="false"
      Targets="_TestRepository"
      Properties="BuildNumber=$(BuildNumber);IsFinalBuild=$(IsFinalBuild);Configuration=$(Configuration);_NoBuildRepos=$(_NoBuildRepos)"
      ContinueOnError="true">
      <Output TaskParameter="TargetOutputs" ItemName="_RepoTestResults" />
    </MSBuild>

    <Warning Text="No test results were found from running repos." Condition="@(_RepoTestResults->Count()) == 0"/>
    <Message Text="Tests passed for the following repos:%0A - @(_RepoTestResults->WithMetadataValue('Success', 'true'), '%0A - ')"
      Importance="High"
      Condition="@(_RepoTestResults->WithMetadataValue('Success', 'true')->Count()) != 0 " />
    <Error Text="Tests failed for the following repos:%0A - @(_RepoTestResults->WithMetadataValue('Success', 'false'), '%0A - ')"
      Condition="@(_RepoTestResults->WithMetadataValue('Success', 'false')->Count()) != 0 " />
  </Target>

  <!-- Inner build context -->

  <Target Name="GetRepoBuildProps">
    <PropertyGroup>
      <SkipTestsDueToMissingSharedFx Condition="'$(InstallSharedRuntimeFromPreviousBuild)' != 'true' And '$(TestsRequiredTheSharedRuntime)' == 'true' ">true</SkipTestsDueToMissingSharedFx>

      <RepositoryBuildArguments Condition="'$(CI)'== 'true'">$(RepositoryBuildArguments) -ci</RepositoryBuildArguments>
<<<<<<< HEAD
=======
      <RepositoryBuildArguments Condition="'$(CI)'== 'true' AND '$(OS)' != 'Windows_NT'">$(RepositoryBuildArguments) --dotnet-home '$(DOTNET_HOME)'</RepositoryBuildArguments>
      <RepositoryBuildArguments Condition="'$(CI)'== 'true' AND '$(OS)' == 'Windows_NT'">$(RepositoryBuildArguments) -DotNetHome '$(DOTNET_HOME)'</RepositoryBuildArguments>
>>>>>>> b833d1df
      <!-- Should reduce allowable package feeds to only nuget.org. -->
      <RepositoryBuildArguments>$(RepositoryBuildArguments) /p:AspNetUniverseBuildOffline=true</RepositoryBuildArguments>
      <!-- If there are duplicate properties, the properties which are defined later in the order would override the earlier ones -->
      <RepositoryBuildArguments>$(RepositoryBuildArguments) /p:DotNetRestoreSourcePropsPath=$(GeneratedRestoreSourcesPropsPath)</RepositoryBuildArguments>
      <RepositoryBuildArguments>$(RepositoryBuildArguments) /p:DotNetPackageVersionPropsPath=$(GeneratedPackageVersionPropsPath)</RepositoryBuildArguments>
      <!--
        Temporary: Don't real-sign EntityFrameworkCore inline due issues with SignTool and powershell scripts.
        TODO: remove when https://github.com/aspnet/BuildTools/pull/788 is merged.
      -->
      <RepositoryBuildArguments Condition="'$(RepositoryToBuild)' != 'EntityFrameworkCore'">$(RepositoryBuildArguments) /p:SignType=$(SignType)</RepositoryBuildArguments>
      <RepositoryBuildArguments>$(RepositoryBuildArguments) /p:BuildNumber=$(BuildNumber)</RepositoryBuildArguments>
      <RepositoryBuildArguments>$(RepositoryBuildArguments) /p:Configuration=$(Configuration)</RepositoryBuildArguments>
      <RepositoryBuildArguments>$(RepositoryBuildArguments) /p:IsFinalBuild=$(IsFinalBuild)</RepositoryBuildArguments>
      <RepositoryBuildArguments>$(RepositoryBuildArguments) /noconsolelogger '/l:RepoTasks.FlowLogger,$(MSBuildThisFileDirectory)tasks\bin\publish\RepoTasks.dll;Summary;FlowId=$(RepositoryToBuild)'</RepositoryBuildArguments>
      <RepositoryBuildArguments>$(RepositoryBuildArguments) '/p:DotNetAssetRootAccessTokenSuffix=$(DotNetAssetRootAccessTokenSuffix)'</RepositoryBuildArguments>
      <RepositoryBuildArguments>$(RepositoryBuildArguments) '/p:DotNetAssetRootUrl=$(DotNetAssetRootUrl)'</RepositoryBuildArguments>
      <RepositoryBuildArguments Condition=" '$(SkipTestsDueToMissingSharedFx)' == 'true' ">$(RepositoryBuildArguments) /p:SkipAspNetCoreRuntimeInstall=true</RepositoryBuildArguments>

      <SourceLockFile>$(RepositoryRoot)korebuild-lock.txt</SourceLockFile>
      <RepoLockFile>$(BuildRepositoryRoot)korebuild-lock.txt</RepoLockFile>
      <BackupRepoLockFile>$(IntermediateDir)$(RepositoryToBuild)-korebuild-lock.txt</BackupRepoLockFile>
      <RepoGlobalJsonFile>$(BuildRepositoryRoot)global.json</RepoGlobalJsonFile>
      <BackupRepoGlobalJsonFile>$(IntermediateDir)$(RepositoryToBuild)-global.json</BackupRepoGlobalJsonFile>
    </PropertyGroup>
  </Target>

  <Target Name="_UpdateRepoLockFile">
    <!-- Copy Korebuild lock file to individual repos to align version if the repo doesn't already have one -->
    <Message Text="Copying KoreBuild lockfile from Universe to repository $(BuildRepositoryRoot)"/>
    <Move SourceFiles="$(RepoLockFile)" DestinationFiles="$(BackupRepoLockFile)" Condition="Exists($(RepoLockFile))" />
    <Move SourceFiles="$(RepoGlobalJsonFile)" DestinationFiles="$(BackupRepoGlobalJsonFile)" Condition="Exists($(RepoGlobalJsonFile))" />
    <Copy SourceFiles="$(SourceLockFile)" DestinationFiles="$(RepoLockFile)" />
  </Target>

  <Target Name="_RestoreOriginalRepoLockFile">
    <!-- Restore original Korebuild lock file -->
    <Delete Files="$(RepoLockFile)" ContinueOnError="true" />
    <Move SourceFiles="$(BackupRepoLockFile)" DestinationFiles="$(RepoLockFile)" Condition="Exists($(BackupRepoLockFile))"  />
    <Move SourceFiles="$(BackupRepoGlobalJsonFile)" DestinationFiles="$(RepoGlobalJsonFile)" Condition="Exists($(BackupRepoGlobalJsonFile))"  />
  </Target>

  <Target Name="_BuildRepository" DependsOnTargets="GetRepoBuildProps;_UpdateRepoLockFile">
    <PropertyGroup>
      <BuildArguments>/t:CleanArtifacts /t:Build /p:SkipTests=true $(RepositoryBuildArguments)</BuildArguments>
      <BuildArguments Condition="'$(ProduceRepoBinLog)' == 'true'">$(BuildArguments) /bl:$(LogOutputDir)$(RepositoryToBuild).build.binlog</BuildArguments>
      <RepositoryArtifactsRoot>$(BuildRepositoryRoot)artifacts\</RepositoryArtifactsRoot>
      <RepositoryArtifactsBuildDirectory>$(RepositoryArtifactsRoot)build\</RepositoryArtifactsBuildDirectory>
      <RepositoryArtifactsMSBuildDirectory>$(RepositoryArtifactsRoot)msbuild\</RepositoryArtifactsMSBuildDirectory>
    </PropertyGroup>

    <Message Text="============ Building $(RepositoryToBuild) ============" Importance="High" />

    <Exec
      Command="./$(_BuildScriptToExecute) -Path $(BuildRepositoryRoot) $(BuildArguments)"
      IgnoreStandardErrorWarningFormat="true"
      WorkingDirectory="$(RepositoryRoot)"
      IgnoreExitCode="true"
      ContinueOnError="WarnAndContinue">
      <Output TaskParameter="ExitCode" PropertyName="BuildExitCode" />
    </Exec>

    <CallTarget Targets="_RestoreOriginalRepoLockFile" />

    <!-- Fail if build.cmd didn't exit code 0 or process failed to start. -->
    <Error Text="Building $(RepositoryToBuild) failed: $(_BuildScriptToExecute) exited code $(BuildExitCode)" Condition=" '$(BuildExitCode)' != '0' " />

    <ItemGroup>
      <RepositoryArtifacts Include="$(RepositoryArtifactsBuildDirectory)*" />
      <RepositoryMSBuildArtifacts Include="$(RepositoryArtifactsMSBuildDirectory)**\*" />
    </ItemGroup>

    <Copy
       SourceFiles="@(RepositoryArtifacts)"
       DestinationFolder="$(BuildDir)" />

    <Move
       SourceFiles="@(RepositoryMSBuildArtifacts)"
       DestinationFolder="$(ArtifactsDir)msbuild\$(RepositoryToBuild)\%(RecursiveDir)" />

    <Message Text="============ Done building $(RepositoryToBuild) ============" Importance="High" />
  </Target>

  <Target Name="_TestRepository" DependsOnTargets="GetRepoBuildProps;_UpdateRepoLockFile" Returns="@(RepositoryTestResult)">
    <PropertyGroup>
      <BuildArguments>/t:Test /p:NoBuild=$(_NoBuildRepos) $(RepositoryBuildArguments)</BuildArguments>
    </PropertyGroup>

    <ItemGroup>
      <RepositoryTestResult Include="$(RepositoryToBuild)" Success="false" />
    </ItemGroup>

    <!-- To enable this test, either publish the shared runtime to https://dotnetcli.blob.core.windows.net/dotnet, or override the install location by setting AspNetCoreFxFeed. -->
    <Warning Text="Skipping tests because InstallSharedRuntimeFromPreviousBuild != 'true'." Condition="'$(SkipTestsDueToMissingSharedFx)' == 'true' "/>

    <Message Text="============ Testing $(RepositoryToBuild) ============" Importance="High" />

    <Exec Condition="'$(SkipTestsDueToMissingSharedFx)' != 'true' "
      Command="./$(_BuildScriptToExecute) -Path $(BuildRepositoryRoot) $(BuildArguments)"
      IgnoreStandardErrorWarningFormat="true"
      WorkingDirectory="$(RepositoryRoot)"
      IgnoreExitCode="true">
      <Output TaskParameter="ExitCode" PropertyName="TestExitCode" />
    </Exec>

    <CallTarget Targets="_RestoreOriginalRepoLockFile" />

    <ItemGroup>
      <RepositoryTestResult Update="$(RepositoryToBuild)" Success="true" Condition="'$(TestExitCode)' == '0' OR '$(SkipTestsDueToMissingSharedFx)' == 'true' " />
    </ItemGroup>

    <Message Text="============ Done testing $(RepositoryToBuild) ============" Importance="High" />
  </Target>

</Project><|MERGE_RESOLUTION|>--- conflicted
+++ resolved
@@ -71,11 +71,8 @@
       <SkipTestsDueToMissingSharedFx Condition="'$(InstallSharedRuntimeFromPreviousBuild)' != 'true' And '$(TestsRequiredTheSharedRuntime)' == 'true' ">true</SkipTestsDueToMissingSharedFx>
 
       <RepositoryBuildArguments Condition="'$(CI)'== 'true'">$(RepositoryBuildArguments) -ci</RepositoryBuildArguments>
-<<<<<<< HEAD
-=======
       <RepositoryBuildArguments Condition="'$(CI)'== 'true' AND '$(OS)' != 'Windows_NT'">$(RepositoryBuildArguments) --dotnet-home '$(DOTNET_HOME)'</RepositoryBuildArguments>
       <RepositoryBuildArguments Condition="'$(CI)'== 'true' AND '$(OS)' == 'Windows_NT'">$(RepositoryBuildArguments) -DotNetHome '$(DOTNET_HOME)'</RepositoryBuildArguments>
->>>>>>> b833d1df
       <!-- Should reduce allowable package feeds to only nuget.org. -->
       <RepositoryBuildArguments>$(RepositoryBuildArguments) /p:AspNetUniverseBuildOffline=true</RepositoryBuildArguments>
       <!-- If there are duplicate properties, the properties which are defined later in the order would override the earlier ones -->
